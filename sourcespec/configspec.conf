# Config file for source_spec

# GENERAL PARAMETERS --------
# All the fields are optional.
# The filled in fields will be written to output files.
# Author information
author_name = string(default=None)
author_email = string(default=None)
# Agency information
agency_full_name = string(default=None)
agency_short_name = string(default=None)
agency_url = string(default=None)
# the logo can be a local file (it will be copied to the output dir)
# or a URL
agency_logo = string(default=None)
# -------- GENERAL PARAMETERS

# TRACE AND METADATA PARAMETERS --------
# Channel naming for mis-oriented channels (vertical, horiz1, horiz2):
# Example:
#   mis_oriented_channels = Z,1,2
mis_oriented_channels = string_list(default=None)

# Option to specify non standard instrument codes (e.g., "L" for accelerometer)
instrument_code_acceleration = string(default=None)
instrument_code_velocity = string(default=None)

# For more complex network.station.location.channel (SCNL) naming scenarios,
# you can provide a file, in json format, with traceid (SCNL) mapping
traceid_mapping_file = string(default=None)

# List of traceids to ignore.
# Use network.station.location.channel; wildcards are accepted
# Example:
#   ignore_traceids = FR.CIEL.*.*, AM.RA0D3.00.*
ignore_traceids = force_list(default=None)

# List of traceids to use.
# Use network.station.location.channel; wildcards are accepted
# Example:
#   use_traceids = FR.CIEL.*.*, AM.RA0D3.00.*
use_traceids = force_list(default=None)

# Maximum epicentral distance (km) to process a trace
max_epi_dist = float(min=0, default=None)

# Directory or single file name containing station metadata.
<<<<<<< HEAD
=======
# Note: this parameter can be overriden by the command line option
#       with the same name.
>>>>>>> e6b56fc7
# Station metadata files can be in one of the following formats:
#   StationXML, dataless SEED, SEED RESP, PAZ (SAC polezero format)
# Notes:
# 1. SourceSpec will not enter in subdirectories of the given directory
#    (only one level allowed)
# 2. Traceid for PAZ files is specified through their name.
#    The traceid (network.station.location.channel) must be in the last four
#    fields (separated by a dot ".") before the file suffix (which can be
#    ".paz", ".pz", or no suffix).
#    Example:
#      PREFIX.NET.STA.LOC.CHAN.paz
#    or (no prefix):
#      NET.STA.LOC.CHAN.paz
#    or (no prefix and no suffix):
#      NET.STA.LOC.CHAN
# 3. If no traceid is specified through the PAZ file name, then it is assumed
#    that this is a generic PAZ, valid for all the stations that do not have
#    a specific PAZ.
# 4. SEED RESP and PAZ files do not contain station coordinates, which
#    should therefore be in the trace header (traces in SAC format)
station_metadata = string(default=None)

# It is also possible to provide a constant sensitivity (i.e., flat sensor
# response curve) as a numerical value or a combination of SAC header fields
# (in this case, traces must be in SAC format).
# This parameter overrides the response curve computed from station_metadata.
# Leave it to None to compute sensor response from station_metadata.
# Examples:
#  sensitivity = 1
#  sensitivity = 1e3
#  sensitivity = resp0
#  sensitivity = resp1*resp2
#  sensitivity = user3/user2
sensitivity = string(default=None)

# SQLite database file for storing output parameters (optional):
database_file = string(default=None)

# Correct_instrumental_response (optional, default=True):
#   'True', 'False' or 'sensitivity only'
# If 'sensitivity only', traces are not fully deconvolved for the instrumental
# response: only the sensitivity is corrected (faster, especially on a large
# number of traces).
correct_instrumental_response = option('True', 'False', 'sensitivity_only', default='True')

# Trace units.
# Leave it to 'auto' to let the code decide, based on instrument type.
# Manually set it to 'disp', 'vel' or 'acc' if you have already preprocessed
# the traces.
trace_units = option('auto', 'disp', 'vel', 'acc', default='auto')
# -------- TRACE AND METADATA PARAMETERS


# TIME WINDOW PARAMETERS --------
# P and S wave velocity (in km/s) for travel time calculation
# (if None, the global velocity model 'iasp91' is used)
vp_tt = float(min=0, default=None)
vs_tt = float(min=0, default=None)
# As an alternative, a directory containing NonLinLoc travel time grids
# can be specified and values defined above will be ignored.
# Note that reading NonLinLoc grids takes time. For simple 1D models, you
# can speed up considerably the process using a generic station
# named "DEFAULT". The coordinates of this default station are not important,
# since they will be superseded by each station's coordinates.
NLL_time_dir = string(default=None)

# Arrival tolerances (in seconds) to accept a manual P or S pick
p_arrival_tolerance = float(min=0, default=4.0)
s_arrival_tolerance = float(min=0, default=4.0)

# Start time (in seconds) of the noise window, respect to the P arrival time
noise_pre_time = float(default=6.0)

# Start time (in seconds) of the signal window, respect to the P or S arrival
# times (see "wave_type" below)
signal_pre_time = float(default=1.0)

# Length (in seconds) for both noise and signal windows
win_length = float(min=0, default=5.0)
# -------- TIME WINDOW PARAMETERS


# SPECTRUM PARAMETERS --------
# Wave type to analyse: 'P', 'S', 'SH' or 'SV'
# If 'SH' or 'SV' are selected, traces are rotated in the radial-transverse
# system. Transverse component is used for 'SH', radial component (and
# optionally the vertical component, see 'ignore_vertical' below) is used
# for 'SV'
wave_type = option('P', 'S', 'SH', 'SV', default='S')

# Integrate in time domain (default: integration in spectral domain)
time_domain_int = boolean(default=False)

# Ignore vertical components when building S or SV spectra
# Note: this option has no effect when 'wave_type' is 'P' (the vertical
# component is not ignored) and when 'wave_type' is 'SH' (the vertical
# component is not needed)
ignore_vertical = boolean(default=False)

# Taper half width: between 0 (no taper) and 0.5
taper_halfwidth = float(min=0, max=0.5, default=0.05)

# Spectral window length (seconds)
# Signal is tapered, and then zero padded to
# this window length, so that the spectral
# sampling is fixed to 1/spectral_win_length.
# Comment out (or set to None) to use
# signal window as spectral window length.
spectral_win_length = float(min=1e-99, default=None)

# Spectral smoothing window width in frequency decades
# (i.e., log10 frequency scale).
# Example:
#  spectral_smooth_width_decades=1 means a width of 1 decade
#  (generally, too large, producing a spectrum which is too smooth).
#  spectrum(f0) is smoothed using values between f1 and f2, so that
#  log10(f1)=log10(f0)-0.5 and log10(f2)=log10(f0)+0.5
#    i.e.,
#  f1=f0/(10^0.5) and f2=f0*(10^0.5)
#    or,
#  f2/f1=10 (1 decade width)
# Default value of 0.2 is generally a good choice
spectral_smooth_width_decades = float(min=1e-99, default=0.2)

# Residuals file path
# (a pickle file with the mean residuals per station,
# used for station correction):
residuals_filepath = string(default=None)

# Band-pass frequencies for accelerometers and velocimeters (Hz).
# Use bp_freqmin_STATION and bp_freqmax_STATION to provide
# filter frequencies for a specific STATION code.
# TODO: calculate from sampling rate?
bp_freqmin_acc    = float(min=0, default=1.0)
bp_freqmax_acc    = float(min=0, default=50.0)
bp_freqmin_shortp = float(min=0, default=1.0)
bp_freqmax_shortp = float(min=0, default=40.0)
bp_freqmin_broadb = float(min=0, default=0.5)
bp_freqmax_broadb = float(min=0, default=40.0)

# Spectral windowing frequencies for accelerometers and velocimeters (Hz)
# (spectra will be cut between these two frequencies)
# Use freq1_STATION and freq2_STATION to provide
# windowing frequencies for a specific STATION code.
freq1_acc     = float(min=0, default=1.0)
freq2_acc     = float(min=0, default=30.0)
freq1_shortp  = float(min=0, default=1.0)
freq2_shortp  = float(min=0, default=30.0)
freq1_broadb  = float(min=0, default=0.5)
freq2_broadb  = float(min=0, default=30.0)
# -------- SPECTRUM PARAMETERS


# SIGNAL/NOISE PARAMETERS --------
# Minimum rms (in trace units before instrument corrections)
# to consider a trace as noise
rmsmin = float(min=0, default=0)

# Time domain S/N ratio min
sn_min = float(min=0, default=0)

# Maximum accepted percentage of clipped data respect to the total trace length
clip_max_percent = float(min=0, default=5.0)

# Maximum gap length for the whole trace, in seconds
gap_max = float(min=0, default=None)
# Maximum overlap length for the whole trace, in seconds
overlap_max = float(min=0, default=None)

# Sspectral S/N ratio min, below which a spectrum will be skipped
spectral_sn_min = float(min=0, default=0)
# Frequency range (Hz) to compute the spectral S/N ratio
# (comment out or use None to indicate the whole frequency range)
# Example:
#  spectral_sn_freq_range = 0.1, 2
spectral_sn_freq_range = float_list(min=0, default=None)
# -------- SIGNAL/NOISE PARAMETERS


# SPECTRAL MODEL PARAMETERS --------
# P and S wave velocity close to the source (km/s)
vp_source = float(min=0, default=5.5)
vs_source = float(min=0, default=3.2)
# P and S wave velocity close to the stations (km/s)
# If set to None, velocity values close to the source will be used
vp_stations = float(min=0, default=None)
vs_stations = float(min=0, default=None)
# As an alternative, a directory containing a NonLinLoc model can be specified
# In this case, the values provided above will be ignored
NLL_model_dir = string(default=None)
# Density (kg/m3):
rho = float(min=0, default=2500)
# P-wave average radiation pattern coefficient:
rpp = float(min=0, default=0.52)
# S-wave average radiation pattern coefficient:
rps = float(min=0, default=0.62)
# Radiation pattern from focal mechanism, if available
rp_from_focal_mechanism = boolean(default=False)
# Geometrical spreading correction of wave amplitude.
# Spectra will be multiplied by this value to correct for the lost amplitude.
# Possible options are:
#    'r_power_n':  "r" to the power of "n" (rⁿ).
#                  You must provide the value of the exponent "n"
#                  (see "geom_spread_n_exponent" below).
#    'boatwright': "r" (body waves) geometrical spreading for hypocentral
#                  distances below a cutoff distance; frequency-dependent
#                  geometrical spreading above the cutoff distance (Boatwright
#                  et al., 2002). You must provide the cutoff distance (see
#                  "geom_spread_cutoff_distance" below).
geom_spread_model = option('r_power_n', 'boatwright', default='r_power_n')
# Exponent "n" for the "r_power_n" geometrical spreading coefficient (positive
# float). Examples:
#   geom_spread_n_exponent = 1 (default, body wave in a homogeneous full-space)
#   geom_spread_n_exponent = 0.5 (surface wave in a homogeneous half-space)
geom_spread_n_exponent = float(min=0, default=1)
# Geometrical spreading cutoff distance, in km, for the "boatwright" model:
geom_spread_cutoff_distance = float(min=0, default=100)
# -------- SPECTRAL MODEL PARAMETERS


# INVERSION PARAMETERS --------
# Weighting type: 'noise', 'frequency' or 'no_weight'
weighting = option('noise', 'frequency', 'no_weight', default='noise')
# Parameters for 'frequency' weighting (ignored for 'noise' weighting):
#   weight for f<=f_weight (Hz)
#   1      for f> f_weight (Hz)
f_weight = float(min=0, default=7.)
weight = float(min=0, default=10.)

# Initial value for t_star (seconds)
t_star_0 = float(default=0.045)
# Try to invert for t_star_0.
# If the inverted t_star_0 is non-positive, then fixed t_star_0 will be used
invert_t_star_0 = boolean(default=False)
# Allowed variability around inverted t_star_0 in the main inversion
# (expressed as a fraction of t_star_0, between 0 and 1).
# If the inverted t_star_0 is non-positive, then t_star_min_max is used
# (see below).
t_star_0_variability = float(min=0, default=0.1)
# Allowed variability around Mw_0 during the main inversion,
# in units of magnitude. Mw bounds will be:
#   Mw_0 - Mw_0_variability, Mw_0 + Mw_0_variability
Mw_0_variability = float(min=0, default=0.1)
# Inversion algorithm:
# TNC: truncated Newton algorithm (with bounds)
# LM: Levenberg-Marquardt algorithm
# (warning: Trust Region Reflective algorithm will be used instead if
#  bounds are provided)
# BH: basin-hopping algorithm
# GS: grid search
# IS: importance sampling of misfit grid, using k-d tree
inv_algorithm = option('TNC', 'LM', 'BH', 'GS', 'IS', default='TNC')
# Parameter bounds:
# specify bounds as a list, ex.:
#   fc_min_max = 0.1, 40
# (comment out or use None to indicate no bound)
# If not specified, fc bounds will be autoset
fc_min_max = float_list(min=0, default=None)
# t_star_min_max does not superseed t_star_0_variability
t_star_min_max = float_list(default=None)
# optional : Qo bounds (converted into t_star bounds in the code).
# (comment out or use None to indicate no bound)
# Note: if you want to explore negative t_star values, you have to specify
# -Qo_min, Qo_min. This because t_star is proportional to 1/Qo.
# Example, for searching only positive t_star values:
#   Qo_min_max = 10, 1000
# If you want to search also negative t_star values:
#   Qo_min_max = -10, 10
Qo_min_max = float_list(default=None)
# -------- INVERSION PARAMETERS

# POST-INVERSION PARAMETERS --------
# Post-inversion bounds: use this bounds to reject certain inversion
# results, per station.
# Sometimes it is better to be more permissive with inversion parameters and
# reject "bad" solutions after the inversion, rather than forcing the
# inversion to converge within strict bounds.
# fc bounds, in Hz
pi_fc_min_max = float_list(min=0, default=None)
# t_star bounds, in s
pi_t_star_min_max = float_list(default=None)
# Brune stress drop bounds, in MPa
pi_bsd_min_max = float_list(min=0, default=None)
# Maximum acceptable misfit between inverted and observed spectrum
pi_misfit_max = float(min=0, default=None)
# -------- POST-INVERSION PARAMETERS


# RADIATED-ENERGY PARAMETERS --------
# Maximum frequency (Hz) to measure radiated energy Er
# (above this frequency, the finite-band correction
# of Di Bona & Rovelli, 1988, will be applied)
max_freq_Er = float(min=0, default=None)
# -------- RADIATED-ENERGY PARAMETERS


# LOCAL MAGNITUDE PARAMETERS --------
compute_local_magnitude = boolean(default=False)
# Local magnitude parameters:
#   ml = log10(A) + a * log10(R/100) + b * (R-100) + c
# where A is the maximum W-A amplitude (in mm)
# and R is the hypocentral distance (in km)
# Default values (for California) are:
#   a = 1., b = 0.00301, c = 3.
a = float(default=1.)
b = float(default=0.00301)
c = float(default=3.)
# Band-pass filtering frequencies (Hz) for local magnitude
ml_bp_freqmin = float(min=0, default=0.1)
ml_bp_freqmax = float(min=0, default=20.0)
# -------- LOCAL MAGNITUDE PARAMETERS


# SUMMARY STATISTICS PARAMETERS --------
# For each spectral parameter, SourceSpec computes three different summary
# estimates (from station estimates), using the following statistics:
#  - mean
#  - weighted_mean
#  - percentiles
# All the three summary estimates are stored in the YAML and SQLite output,
# but only a reference one is used for map plots, QuakeML and HYPO output,
# as well as for the "Event Summary" section in HTML report and for computing
# station spectral residuals.
# Use the parameter "reference_statistics" to specify the reference summary
# statistics that will be used in the cases described above.
reference_statistics = option('mean', 'weighted_mean', 'percentiles', default='weighted_mean')
# Number of sigmas (standard deviations) for average and weighted average
# uncertainty estimation
n_sigma = float(min=0.1, max=10, default=1)
# Percentage levels to compute lower, mid and upper percentiles
#   Example: to mimic a Gaussian distribution (one-sigma, 68.2% confidence):
#       lower_percentage = 15.9
#       mid_percentage = 50
#       upper_percentage = 84.1
# Note: the confidence level is upper_percentage - lower_percentage
lower_percentage = float(min=0, max=100, default=15.9)
mid_percentage = float(min=0, max=100, default=50)
upper_percentage = float(min=0, max=100, default=84.1)
# Reject outliers before computing means (standard and weighted),
# using the IQR method.
# IQR is the interquartile range Q3-Q1, where Q1 is the 25% percentile
# and Q3 is the 75% percentile.
# Values that are smaller than (Q1 - nIQR*IQR) or larger than (Q3 + nIQR*IQR)
# will be rejected as outliers.
# Set nIQR to None to disable outlier rejection.
# Note: this parameter also controls the position of "whiskers" on the source
# parameter box plots.
nIQR = float(min=0, default=1.5)
# -------- SUMMARY STATISTICS PARAMETERS


# PLOT PARAMETERS --------
# Show interactive plots (slower)
plot_show = boolean(default=False)
# Save plots to disk
plot_save = boolean(default=True)
# Plot file format: 'png', 'pdf', 'pdf_multipage' or 'svg'
plot_save_format = option('png', 'pdf', 'pdf_multipage', 'svg', default='png')
# Plots an extra synthetic spectrum with no attenuation
plot_spectra_no_attenuation = boolean(default=False)
# Plots an extra synthetic spectrum with no fc
plot_spectra_no_fc = boolean(default=False)
# Max number of rows in plots
plot_spectra_maxrows = integer(min=1, default=3)
plot_traces_maxrows = integer(min=1, default=3)
# Plot ignored traces (low S/N)
plot_traces_ignored = boolean(default=True)
# Plot ignored spectra (low S/N)
plot_spectra_ignored = boolean(default=True)
# Plot station map
plot_station_map = boolean(default=False)
# Plot station names on map
plot_station_names_on_map = boolean(default=False)
# Text size for station names
plot_station_text_size = float(min=0, default=8)
# Coastline resolution
# Use None to let the code autoset the coastline resolution.
# Otherwise choose one of: 'full', 'high', 'intermediate', 'low' or 'crude'
plot_coastline_resolution = option('full', 'high', 'intermediate', 'low', 'crude', default=None)
# Zoom level for map tiles
# Use None to let the code autoset the zoom level
# Otherwise choose an integer between 1 (minimum zoom) and 18 (maximum zoom)
# Note: for zoom levels larger than 11, some map tiles could be missing
plot_map_tiles_zoom_level = integer(min=1, max=18, default=None)
# -------- PLOT PARAMETERS


# HTML REPORT --------
# Generate an HTML page summarizing the results of this run
# Note: "plot_save_format" (above) must be "png" or "svg"
html_report = boolean(default=False)
# Link to event page. If set, the event ID on the HTML page will be a link to
# the event page. Use $EVENTID to indicate the current event ID.
# Example:
#   event_url = https://earthquake.usgs.gov/earthquakes/eventpage/$EVENTID/executive
event_url = string(default=None)
# -------- HTML REPORT


# QUAKEML PARAMETERS ----------------
# Parameters for QuakeML output.
#
# A QuakeML file will be generated only if QuakeML is used for input.
# The output file will be based on the input file, with additional information
# on seismic moment, Mw and source parameters computed by SourceSpec.
# Note: if you don't understand the parameters below, then probably you
# don't need QuakeML output and you can leave all the parameters to their
# default value

# Set SourceSpec Mw as preferred
set_preferred_magnitude = boolean(default=False)
# Base for all the object ids (smi)
smi_base = string(default="smi:local")
# String to strip from the Origin id when constructing the
# Magnitude and stationMagnitude ids.
smi_strip_from_origin_id = string(default="")
# Template for the Magnitude object id (smi).
# Use $SMI_BASE to indicate smi_base defined above
# Use $ORIGIN_ID to indicate the id of the associated Origin.
smi_magnitude_template = string(default="$SMI_BASE/Magnitude/Origin/$ORIGIN_ID#sourcespec")
# Template for the stationMagnitude object id (smi).
# Use $SMI_BASE to indicate smi_base defined above
# Use $ORIGIN_ID to indicate the id of the associated Origin.
# Use $SMI_MAGNITUDE_TEMPLATE to reuse the template for Magnitude object
# Use $WAVEFORM_ID to indicate the id of the associated waveform.
smi_station_magnitude_template = string(default="$SMI_MAGNITUDE_TEMPLATE#$WAVEFORM_ID")
# Template for the MomentTensor object id (smi) which is used to store
# the scalar moment value.
# Use $SMI_BASE to indicate smi_base defined above
# Use $ORIGIN_ID to indicate the id of the associated Origin.
smi_moment_tensor_template = string(default="$SMI_BASE/MomentTensor/Origin/$ORIGIN_ID#sourcespec")
# Template for the FocalMechanism object id (smi) which is used to store
# the scalar moment value.
# Use $SMI_BASE to indicate smi_base defined above
# Use $ORIGIN_ID to indicate the id of the associated Origin.
smi_focal_mechanism_template = string(default="$SMI_BASE/FocalMechanism/Origin/$ORIGIN_ID#sourcespec")
# -----------------QUAKEML PARAMETERS<|MERGE_RESOLUTION|>--- conflicted
+++ resolved
@@ -45,11 +45,8 @@
 max_epi_dist = float(min=0, default=None)
 
 # Directory or single file name containing station metadata.
-<<<<<<< HEAD
-=======
 # Note: this parameter can be overriden by the command line option
 #       with the same name.
->>>>>>> e6b56fc7
 # Station metadata files can be in one of the following formats:
 #   StationXML, dataless SEED, SEED RESP, PAZ (SAC polezero format)
 # Notes:
