# -*- coding: utf-8 -*-
# ssp_setup.py
#
# (c) 2012 Claudio Satriano <satriano@ipgp.fr>
# (c) 2013-2014 Claudio Satriano <satriano@ipgp.fr>,
#               Emanuela Matrullo <matrullo@geologie.ens.fr>,
#               Agnes Chounet <chounet@ipgp.fr>
# (c) 2015 Claudio Satriano <satriano@ipgp.fr>
'''
Setup functions for source_spec
'''
import sys
import os
import logging
import numpy as np
from configobj import ConfigObj
from validate import Validator
from config import Config
from argparse import ArgumentParser
from datetime import datetime


if sys.stdout.isatty():
    import IPython
    ip_version = map(int, IPython.__version__.split('.'))
    if ip_version[0] == 0:
        if ip_version[1] >= 11:
        # ipython >= 0.11
            try:
                from IPython.frontend.terminal.embed import InteractiveShellEmbed
                ipshell = InteractiveShellEmbed()
            except ImportError:
                ipshell = None
        else:
        # ipython < 0.11
            try:
                from IPython.Shell import IPShellEmbed
                ipshell = IPShellEmbed()
            except ImportError:
                ipshell = None
    elif ip_version[0] > 0:
    # ipython >= 1.0.0
        try:
            from IPython.terminal.embed import InteractiveShellEmbed
            ipshell = InteractiveShellEmbed()
        except ImportError:
            ipshell = None
else:
    ipshell = None


DEBUG = False
def dprint(string):
    '''
    Print debug information.
    '''
    if DEBUG:
        sys.stderr.write(string)
        sys.stderr.write('\n')


matplotlib_unloaded = False
def unload_matplotlib():
    global matplotlib_unloaded
    if matplotlib_unloaded:
        return
    # Source:
    #   http://stackoverflow.com/questions/3285193/how-to-switch-backends-in-matplotlib-python
    modules = []
    for module in sys.modules:
        if module.startswith('matplotlib'):
            modules.append(module)
    for module in modules:
        sys.modules.pop(module)
    matplotlib_unloaded = True


def __parse_args(progname):
    '''
    Parse command line arguments
    '''
    if progname == 'source_spec':
        nargs = '+'
    elif progname == 'source_model':
        nargs = '*'
    else:
        sys.stderr.write('Wrong program name: %s\n' % progname)
        sys.exit(1)

    parser = ArgumentParser()
    parser.add_argument('-c', '--configfile', dest='config_file', action='store', default='config.py',
            help='load configuration from FILE (default: config.py)', metavar='FILE')
    group = parser.add_mutually_exclusive_group(required=True)
    group.add_argument('-t', '--trace_path', nargs=nargs, help='path to trace file(s) or trace dir')
    group.add_argument('-S', '--sampleconf', dest='sampleconf', action='store_true', default=False,
            help='write sample configuration to file and exit')
    parser.add_argument('-H', '--hypocenter', dest='hypo_file', action='store', default=None,
            help='get hypocenter information from FILE', metavar='FILE')
    parser.add_argument('-p', '--pickfile', dest='pick_file', action='store', default=None,
            help='get picks from FILE', metavar='FILE')
    parser.add_argument('-e', '--evid', dest='evid', action='store', default=None,
            help='get evid from catalog', metavar='EVID')
    parser.add_argument('-s', '--station', dest='station', action='store', default=None,
            help='only use this station', metavar='STATION')
    if progname == 'source_spec':
        parser.add_argument('-o', '--outdir', dest='outdir', action='store', default='sspec_out',
                help='save output to OUTDIR (default: sspec_out)', metavar='OUTDIR')
        parser.add_argument('-C', '--correction', dest='correction', action='store_true', default=False,
                help='apply station correction to the "H" component of the spectra')
    elif progname == 'source_model':
        parser.add_argument('-f', '--fmin', dest='fmin', action='store', default='0.01',
                help='minimum frequency (Hz, default 0.01)', metavar='FMIN')
        parser.add_argument('-F', '--fmax', dest='fmax', action='store', default='50.0',
                help='maximum frequency (Hz, default 50.0)', metavar='FMAX')
        parser.add_argument('-k', '--fc', dest='fc', action='store', default='10.0',
                help='corner frequency (Hz, default 10.0)', metavar='FC')
        parser.add_argument('-m', '--mag', dest='mag', action='store', default='2.0',
                help='moment magnitude (default 2.0)', metavar='Mw')
        parser.add_argument('-M', '--moment', dest='Mo', action='store', default='NaN',
                help='seismic moment (N.m, default undefined)', metavar='Mo')
        parser.add_argument('-*', '--tstar', dest='t_star', action='store', default='0.0',
                help='t-star (attenuation, default 0.0)', metavar='T-STAR')
        parser.add_argument('-a', '--alpha', dest='alpha', action='store', default='1.0',
                help='alpha (exponent for frequency dependence of attenuation, default 1.0)', metavar='1.0')
        parser.add_argument('-C', '--combine', dest='combine', action='store_true', default=False,
                help='generate all the combinations of fc, mag, Mo, tstar')
        parser.add_argument('-P', '--plot', dest='plot', action='store_true', default=False,
                help='plot results')

    options = parser.parse_args()

    if options.sampleconf:
        configspec = __parse_configspec()
        __write_sample_config(configspec, 'source_spec')
        sys.exit(0)

    if progname == 'source_model':
        options.fmin = float(options.fmin)
        options.fmax = float(options.fmax)

        options.mag = map(float, options.mag.rstrip(',').split(','))
        options.Mo = map(float, options.Mo.rstrip(',').split(','))
        options.alpha = map(float, options.alpha.rstrip(',').split(','))
        if options.fc[0] == 'i' or options.t_star[0] == 'i':
            if options.fc[0] == 'i':
                options.fc = options.fc[1:]
                fc_min, fc_max, fc_step = map(float, options.fc.rstrip(',').split(','))
                options.fc = tuple(np.arange(fc_min, fc_max+fc_step, fc_step))
            else:
                options.fc = map(float, options.fc.rstrip(',').split(','))

            if options.t_star[0] == 'i':
                options.t_star = options.t_star[1:]
                t_star_min, t_star_max, t_star_step = map(float, options.t_star.rstrip(',').split(','))
                options.t_star = tuple(np.arange(t_star_min, t_star_max+t_star_step, t_star_step))
            else:
                options.t_star = map(float, options.t_star.rstrip(',').split(','))

        else:
            options.fc = map(float, options.fc.rstrip(',').split(','))
            options.t_star = map(float, options.t_star.rstrip(',').split(','))

        if options.combine:
            oplist = [(fc, mag, Mo, t_star, alpha)
                    for fc in options.fc
                    for mag in options.mag
                    for Mo in options.Mo
                    for t_star in options.t_star
                    for alpha in options.alpha
                    ]
            oplist = map(list, zip(*oplist))
        else:
            # Add trailing "None" to shorter lists and zip:
            oplist = [options.fc, options.mag, options.Mo, options.t_star, options.alpha]
            oplist = map(None, *oplist)
            # Unzip and convert tuple to lists:
            oplist = map(list, zip(*oplist))
            for l in oplist:
                for n, x in enumerate(l):
                    if x is None:
                        l[n] = l[n-1]

        options.fc, options.mag, options.Mo, options.t_star, options.alpha = oplist
        # Add unused options (required by source_spec):
        options.pick_file = None
        options.correction = False

    return options

<<<<<<< HEAD
    else:
        options.fc = map(float, options.fc.rstrip(',').split(','))
        options.t_star = map(float, options.t_star.rstrip(',').split(','))

    if options.combine:
        oplist = [(fc, mag, Mo, t_star, alpha)
                for fc in options.fc
                for mag in options.mag
                for Mo in options.Mo
                for t_star in options.t_star
                for alpha in options.alpha
                ]
        oplist = map(list, zip(*oplist))
    else:
        # Add trailing "None" to shorter lists and zip:
        oplist = [options.fc, options.mag, options.Mo, options.t_star, options.alpha]
        oplist = map(None, *oplist)
        # Unzip and convert tuple to lists:
        oplist = map(list, zip(*oplist))
        for l in oplist:
            for n, x in enumerate(l):
                if x is None:
                    l[n] = l[n-1]

    options.fc, options.mag, options.Mo, options.t_star, options.alpha = oplist
    # Add unused options (required by source_spec):
    options.pick_file = None
    options.correction = False

    return options, args
=======
>>>>>>> a1e5bbbc

def __parse_configspec():
    try:
        configspec_file = os.path.join(os.path.dirname(__file__), 'configspec.conf')
        configspec = ConfigObj(configspec_file, interpolation=False,
                        list_values=False, _inspec=True, file_error=True)
    except IOError, message:
        sys.stderr.write('%s\n' % message)
        sys.exit(1)
    except Exception, message:
        sys.stderr.write('Unable to read "%s": %s\n' % (configspec_file, message))
        sys.exit(1)
    return configspec


def __write_sample_config(configspec, progname):
    c = ConfigObj(configspec=configspec)
    val = Validator()
    c.validate(val)
    c.defaults = []
    c.initial_comment = configspec.initial_comment
    c.comments = configspec.comments
    configfile = progname + '.conf'
    with open(configfile, 'w') as fp:
        c.write(fp)
    print 'Sample config file written to: ' + configfile


def configure(progname='source_spec'):
    '''
    Parse command line arguments and read config file.
    Returns a ``Config`` object.
    '''
    global DEBUG
    options = __parse_args(progname)

    configspec = __parse_configspec()
    try:
        config_file = options.config_file
        config_obj = ConfigObj(config_file, configspec=configspec, file_error=True)
    except IOError, message:
        sys.stderr.write('%s\n' % message)
        sys.exit(1)
    except Exception, message:
        sys.stderr.write('Unable to read "%s": %s\n' % (config_file, message))
        sys.exit(1)

    val = Validator()
    test = config_obj.validate(val)
    if isinstance(test, dict):
        for entry in test:
            if not test[entry]:
                sys.stderr.write('Invalid value for "%s": "%s"\n'
                        % (entry, config_obj[entry]))
        sys.exit(1)
    if not test:
        sys.stderr.write('No configuration value present!\n')
        sys.exit(1)

    # Create a Config object
    config = Config(config_obj.dict().copy())
    DEBUG = config.DEBUG

    #add options to config:
    config.options = options

    return config

<<<<<<< HEAD
=======

>>>>>>> a1e5bbbc
oldlogfile = None
def setup_logging(config, basename=None):
    '''
    Setup the logging infrastructure.
    '''
    global oldlogfile
    # Create outdir
    if not os.path.exists(config.options.outdir):
        os.makedirs(config.options.outdir)

    if basename:
        logfile = os.path.join(config.options.outdir, '%s.ssp.log' % basename)
    else:
        datestring = datetime.now().strftime('%Y%m%d_%H%M%S')
        logfile = os.path.join(config.options.outdir, '%s.ssp.log' % datestring)

    log=logging.getLogger()
    if oldlogfile:
        hdlrs = log.handlers[:]
        for hdlr in hdlrs:
            log.removeHandler(hdlr)
        os.rename(oldlogfile, logfile)
        filemode = 'a'
    else:
        filemode = 'w'
    oldlogfile = logfile

    #logging.basicConfig(
    #        level=logging.DEBUG,
    #        format='%(asctime)s %(name)-12s %(levelname)-8s %(message)s',
    #        filename=logfile,
    #        filemode='w'
    #        )

    # captureWarnings is not supported in old versions of python
    try:
        logging.captureWarnings(True)
    except:
        pass
    log.setLevel(logging.DEBUG)
    filehand = logging.FileHandler(filename=logfile, mode=filemode)
    filehand.setLevel(logging.DEBUG)
    formatter = logging.Formatter('%(asctime)s %(name)-12s %(levelname)-8s %(message)s')
    filehand.setFormatter(formatter)
    log.addHandler(filehand)

    console = logging.StreamHandler()
    console.setLevel(logging.INFO)
    log.addHandler(console)

    if not basename:
        logging.debug('source_spec START')
        # write running arguments
        logging.debug('Running arguments:')
        logging.debug(' '.join(sys.argv))


def ssp_exit(retval=0):
    logging.debug('source_spec END')
    logging.shutdown()
    sys.exit(retval)<|MERGE_RESOLUTION|>--- conflicted
+++ resolved
@@ -187,39 +187,6 @@
 
     return options
 
-<<<<<<< HEAD
-    else:
-        options.fc = map(float, options.fc.rstrip(',').split(','))
-        options.t_star = map(float, options.t_star.rstrip(',').split(','))
-
-    if options.combine:
-        oplist = [(fc, mag, Mo, t_star, alpha)
-                for fc in options.fc
-                for mag in options.mag
-                for Mo in options.Mo
-                for t_star in options.t_star
-                for alpha in options.alpha
-                ]
-        oplist = map(list, zip(*oplist))
-    else:
-        # Add trailing "None" to shorter lists and zip:
-        oplist = [options.fc, options.mag, options.Mo, options.t_star, options.alpha]
-        oplist = map(None, *oplist)
-        # Unzip and convert tuple to lists:
-        oplist = map(list, zip(*oplist))
-        for l in oplist:
-            for n, x in enumerate(l):
-                if x is None:
-                    l[n] = l[n-1]
-
-    options.fc, options.mag, options.Mo, options.t_star, options.alpha = oplist
-    # Add unused options (required by source_spec):
-    options.pick_file = None
-    options.correction = False
-
-    return options, args
-=======
->>>>>>> a1e5bbbc
 
 def __parse_configspec():
     try:
@@ -288,10 +255,7 @@
 
     return config
 
-<<<<<<< HEAD
-=======
-
->>>>>>> a1e5bbbc
+
 oldlogfile = None
 def setup_logging(config, basename=None):
     '''
